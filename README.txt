--- conflicted
+++ resolved
@@ -222,19 +222,6 @@
 
 
 [NOTES ON VERSION CONTROL]
-<<<<<<< HEAD
--A. I can't stress enough - Google is your friend. Whatever you need
-    to do, someone on Stack Exchange or elsewhere has instructions
-    for doing it.
--B. Git repository structure to follow the pattern at the following URL:
-    http://nvie.com/posts/a-successful-git-branching-model/
-    ...EXCEPT that group members are expected to have a personal
-    working branch for miscellaneous changes to repo. Individual
-    changes can be extracted to a feature branch by checking out
-    a new branch and importing the changed files:
-
--C. Standalone scripts/notebooks for personal use don't necessarily
-=======
 -A. Recreating old code environments is the best feature that Git
     and conda provide, ensuring old code will always remain usable.
     To take advantage, ALWAYS put a comment at the top of your code
@@ -253,21 +240,10 @@
     in fixes and new content from the shared develop branch, as well
     as syncing in commits you may have pushed from other computers.
 -D. Standalone scripts/notebooks for personal use don't necessarily
->>>>>>> 88d2711e
     NEED to be version controlled at all, but any changes to the "eda"
     modules (bugfixes, added fit/simulation models, etc.) need to be
     version controlled both so we can benefit from each other's work
     and so we don't fragment our code base.
-<<<<<<< HEAD
--C. To version control your own files (scripts, notebooks, etc.), you'll
-    probably want create your own git repository in whatever folder they
-    are in, which is easily done offline simply by typing "git init" into
-    Git Bash while inside that folder. Alternatively, Sih group members
-    may also want to share/sync notebooks by saving them in the package
-    repository, commiting them to their own working branch.
-    NOTE: If you commit notebooks to the package repository,
-          please avoid large figure sizes to avoid repository bloat.
-=======
 -E. To version control your own files (scripts, notebooks, etc.), you'll
     probably want create your own git repository in whatever folder they
     are in, which is easily done offline simply by typing "git init" into
@@ -279,39 +255,11 @@
           own working branch, please avoid large file/image sizes to avoid
           repository size bloat for everyone. This is NOT a problem if you
           create a separate personal repository elsewhere with "git init".
->>>>>>> 88d2711e
           So if you normally create large figures with a command like
               plt.figure(figsize=(12,8))
           Consider replacing such commands with something like
               plt.figure(figsize=WIDE_FIGURE_SIZE)
           where WIDE_FIGURE_SIZE is a global variable that can be
-<<<<<<< HEAD
-          easily changed at the start of the notebook:
-              # WIDE_FIGURE_SIZE = (12, 8)  # normal use
-              WIDE_FIGURE_SIZE = (4, 3)  # small version for git repos
-          See the examples directory for notebooks that do this.
--D. To disable version control for a file stored in the repository, put
-    "_nogit_" anywhere in the file or folder name.
--C. Really, though, it can only help to keep everything under version control,
-    especially for syncing between computers and sharing with others.
-    Just put it in your own branch.
--E. Git can get complicated, so make sure you remember to checkout a new
-    branch _before_ making code changes! Working off the main branch is
-    not a good idea and you don't want to have to migrate your changes
-    to a separate branch later on, though anything is possible in Git
-    with enough internet research.
--F. "Main" branch is reserved for stable versions you would trust telling
-    someone to use who has no idea how the code works. If this were
-    experiment running code, this is what you run
--G. Custom work should go on a new "feature" branch, from which some or all
-    changes can be merged into the working "develop" branch which 
--H. "Release" branches should use "python setup.py develop" to update version
-    after changing top-level "__init__.py". Don't forget CHANGES.txt either.
--I. Etiquette to be determined, but probably don't merge your branch into
-    develop/main without talking to others. Can push your branches online
-    without merging and affecting others' code, and changes to shared
-    develop/main branches affect other branches downstream!
-=======
           easily changed at the start of the notebook to generate
           smaller figures before saving to the shared repository.
           e.g. at the top of the notebook:
@@ -377,16 +325,6 @@
 
 
 
->>>>>>> 88d2711e
-
-
-
-[ BELOW THIS LINE IS ALL OLD AND LIKELY OUTDATED ]
------------------------------------------------------------------
-
-
-
-
 
 
 DOCUMENTATION:
